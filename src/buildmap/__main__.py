--- conflicted
+++ resolved
@@ -1,566 +1,562 @@
-"""
-A simple tool for building random precinct maps.
-
-- Read US Census data/Generate random data
-- Build precinct node map
-- Divide it into n districts quickly
-
-Norton Pengra - nortonjp@uw.edu - github.com/pengra
-"""
-
-__VERSION__ = 0.01
-
-import sys
-import argparse
-import json
-import io
-import os
-import random
-from collections import Iterable
-import glob
-
-try:
-    import requests
-    import fiona
-    import geopandas
-    import networkx
-    import shapely
-    import plotly
-    import plotly.plotly as plt
-    import plotly.graph_objs as go
-    import plotly.io as pio
-    from progress.bar import IncrementalBar
-    from progress.spinner import Spinner
-except ImportError:
-    raise ImportError("Requires 3rd party library, did you do `pip install -r requirements.txt`?")
-
-from util import *
-
-# APIs for geography data.
-US_CENSUS_API = "https://www2.census.gov/geo/tiger/TIGER2009/"
-# CACHE_API = "https://data.pengra.io/state_gis/"
-
-COLORS = [
-    "#f46242", "#f4b841", "#f4f141", "#bada55", "#61f441", "#41f491", "#41f4d9", 
-    "#41d0f4", "#4188f4", "#4c41f4", "#9a41f4", "#d341f4", "#f441d0", "#f4417c", 
-    "#f44141", "#ffdddd", "#ffe8dd", "#fffedd", "#f3ffdd", "#e2ffdd", "#ddffef",
-    "#ddfbff", "#ddebff", "#e0ddff", "#f6ddff", "#ffddf8", "#6b4141", "#6b5241",
-    "#6b5d41", "#6b6641", "#5a6b41", "#436b41", "#416b54", "#416b64", "#41616b",
-    "#414c6b", "#4b416b", "#58416b", "#66416b", "#6b4150", "#ffffff", "#000000"
-]
-
-
-def is_valid_state(state):
-    """
-    Check if the passed in state exists in the valid_states.json file.
-    """
-    log("Validating State...")
-    with io.open("buildmap/valid_states.json") as handle:
-        valid_states = json.loads(handle.read())
-    return state in valid_states
-
-def seed_census_api(state, granularity):
-    """
-    Build an initial node graph from US Census site.
-    """
-    log("Downloading state {} data".format(granularity))
-
-    # Get state_id/state and use it to define file/directory names
-    state_id, state_name = state.split('_', 1)
-    filename = "tl_2009_{}_{}".format(state_id, granularity)
-    dirname = "{}/".format(state_id)
-
-    if not os.path.isdir(dirname):
-        if not os.path.isfile(filename):
-            download_file(US_CENSUS_API + state + "/" + filename + ".zip")
-        unzip(filename + ".zip", dirname)
-    
-    log("Loading state {} data into memory".format(granularity))
-    
-    shape = fiona.open(dirname + filename + ".shp")
-    return shape
-
-def seed_pengra_api(state, granularity):
-    """
-    Build an initial node graph using personal API.
-    """
-    raise NotImplementedError("Server still being worked on.")
-
-def seed_blocks(state):
-    """
-    Build an initial node graph from blocks.
-    Data comes from US Census.
-    """
-    return seed_census_api(state, "tabblock")
-
-def seed_counties(state):
-    """
-    Build an initial node graph from counties.
-    Data comes from US Census.
-    """
-    return seed_census_api(state, "county")
-
-def connect_nodes(graph):
-    """
-    Create an adjacency matrix given a set of vertexes.
-    First, check if the polygons overlap when projected to the x and y axis.
-    In Washington, this check eliminates 50%-96% of all paired polygons depending on granularity.
-    Typically, the smaller the granularity, the higher the elimnation rates.
-    
-    If their projections overlap, start to do the expensive C++ implemented Weiler-Atherton checks.
-
-    ## Notes:
-    GIS Alternative (not automatic): http://desktop.arcgis.com/en/arcmap/latest/tools/analysis-toolbox/how-polygonneighbors-analysis-works.htm
-    
-    ## References:
-    The fantastic Algorithm: https://en.wikipedia.org/wiki/Weiler–Atherton_clipping_algorithm
-
-    ## Performance Notes:
-    Worst case (everything is connected to everything): o(n^4)
-    Best case (no adjacencies): o(n^2) 
-    
-    Server will execute this code in roughly 40-50% faster than laptop.
-
-    REQUIRES LARGE AMOUNTS OF RAM. Washington state @ block level typically requires 5-6GB of RAM.
-    """
-    overlappings = 0
-    potential_candidates = 0
-    failures = 0
-    invalids = 0
-    bar = IncrementalBar("[!] Creating Edges...", max=len(graph.nodes.data()))
-    for gid, geo_data in graph.nodes.data():
-        bar.next()
-        for gid2, geo_data2 in graph.nodes.data():
-            # An absolutely disgusting way to skip nodes we've already looked at.
-            # data() doesn't support indexing.
-            
-            if int(gid2) <= int(gid): continue
-            
-            # check if they overlap when projected to 1d
-            potential_candidate = (
-                (geo_data['min_lon'] <= geo_data2['max_lon'] and 
-                geo_data2['min_lon'] <= geo_data['max_lon']) or
-                (geo_data['min_lat'] <= geo_data2['max_lat'] and 
-                geo_data2['min_lat'] <= geo_data['max_lat'])
-            )
-
-            if potential_candidate:
-                # Expensive.
-                
-                polyA = shapely.geometry.Polygon(geo_data['vertexes'])
-                polyB = shapely.geometry.Polygon(geo_data2['vertexes'])
-
-                # If a polygon self-intersects, fix it with buffer(0)
-                # this essentially splits the polygon in two.
-                # Note that this operation is _incredibly_ expensive.
-
-                # Commenting the two conditionals below typically 
-                # speeds the program by 110%, especially with bad data.
-
-                if not polyA.is_valid:
-                    polyA = polyA.buffer(0)
-                    invalids += 1
-                
-                if not polyB.is_valid:
-                    polyB = polyB.buffer(0)
-                    invalids += 1
-
-                try:
-                    overlaps = bool(polyA.touches(polyB))
-                    overlaps = overlaps or bool(polyA.intersects(polyB))
-                except shapely.errors.TopologicalError:
-                    # Assume it just doesn't border.
-                    overlaps = False
-                
-                if overlaps:
-                    overlappings += 1
-                    graph.add_edge(gid, gid2)
-
-            potential_candidates += potential_candidate
-            failures += not potential_candidate
-
-    bar.finish()
-
-    log("Found {} potential candidates ({:.2f}% of total)".format(potential_candidates, potential_candidates * 100 / (failures + potential_candidates)))
-    log("Found {} overlappings ({:.2f}% of potential candidates)".format(overlappings, overlappings * 100 / potential_candidates))
-    log("Found {} invalid polygons ({:.2f}% of total)".format(invalids, invalids * 100 / (failures + potential_candidates)))
-
-    return graph
-
-def load_into_graph(shape):
-    """
-    Take in a fiona shape file and convert it to a graph.
-    O(number of polygons * number of vertexes in polygons)
-    """
-    # The graph
-    graph = networkx.Graph()
-
-    # bar = IncrementalBar("[!] Loading polygons as nodes...", max=len(shape))
-    # Populate a graph with the usual data
-    for i, polygon in enumerate(shape):
-        # GeoJSON standard formatting
-        fid = polygon['id']
-        properties = polygon['properties']
-        coordinates = polygon['geometry']['coordinates']
-        poly_type = polygon['geometry']['type']
-
-        # Nice to have messages
-        # bar.next()
-
-        # Sometimes coordinates are nested inside another list.
-        # Use generators to avoid killing the computer.
-
-        def flatten_coordinates(iterable):
-            for item in iterable:
-                if isinstance(item, Iterable) and (len(item) != 2 or not isinstance(item[0], (float, int))):
-                    yield from flatten_coordinates(item)
-                    # To mark the end of a polygon
-                    yield [None, None]
-                else:
-                    yield item
-
-        coordinates = flatten_coordinates(coordinates)    
-        
-        # Set mins/maxes to first item in dataset
-        # These values are safe because world coordinates
-        # are between -180 and 180.
-        minimum_long = 999
-        maximum_long = -999
-        minimum_lat = 999
-        maximum_lat = -999
-        
-        # For calculating averages
-        sum_long = 0
-        sum_lat = 0
-        total = 0
-
-        # make a copy of coordinates
-        vertexes = []
-        
-        # Find min/max
-        for vertex in coordinates:
-            if len(vertex) != 2:
-                print(vertex)
-            (longitude, lattitude) = vertex
-            if longitude == None or lattitude == None: continue
-            
-            total += 1
-            sum_long += longitude
-            sum_lat += lattitude
-
-            # Store as vertex
-            vertexes.append((longitude, lattitude))
-
-            # Pythonic way of finding mins/maxes
-            minimum_lat = min([minimum_lat, lattitude])
-            minimum_long = min([minimum_long, longitude])
-            maximum_lat = max([lattitude, maximum_lat])
-            maximum_long = max([longitude, maximum_long])
-
-        graph.add_node(
-            fid,  # GIS decided indexes.
-            vertexes=vertexes,
-            # For quickly determining if a x/y axis projected polygons overlap
-            min_lon=minimum_long,
-            max_lon=minimum_long,
-            min_lat=minimum_lat,
-            max_lat=maximum_lat,
-            # For determining which polygon is more north/west/east/south
-            avg_lon=sum_long / total, 
-            avg_lat=sum_lat / total,
-            **properties
-        )
-    
-    # bar.finish()
-
-    import pdb; pdb.set_trace()
-
-    return graph
-
-def draw_graph(graph, name, districts, image=False):
-    log("Building Node Trace")
-    
-    node_traces = []
-
-    for district in range(districts):
-        district_nodes = [node for node, props in graph.nodes(data=True) if props.get('district') == district + 1]
-        hex_code = '0123456789abcdef'
-        if district >= len(COLORS):
-            color = '#' + "".join([random.choice(hex_code) for i in range(6)]) # 6 HEX digits
-        else:
-            color = COLORS[district]
-        node_traces.append(
-            go.Scattergeo(
-                lat=[graph.nodes.get(node)['avg_lat'] for node in district_nodes],
-                lon=[graph.nodes.get(node)['avg_lon'] for node in district_nodes],
-                mode="markers",
-                name="District {}".format(district + 1),
-                marker={
-                    "size": 10,
-                    "line": {"width": 0.9},
-                    "color": color
-                },
-                hoverinfo="text",
-            )
-        )
-    
-    log("Building Edge Trace")
-
-    edge_trace = go.Scattergeo(
-        locationmode = 'USA-states',
-        lat=[],
-        lon=[],
-        name="Border",
-        mode="lines",
-        line={
-            "width": 2,
-            "color": "#888"
-        },
-        hoverinfo='none',
-    )
-    
-    bar = IncrementalBar('[!] Building Edges...', max=len(graph.edges))
-
-    for i, (polyA, polyB) in enumerate(graph.edges):
-        bar.next()
-
-        if i > 2000: break
-
-        polyA = graph.nodes.get(polyA)
-        polyB = graph.nodes.get(polyB)
-        ax, ay = polyA['avg_lat'], polyA['avg_lon']
-        bx, by = polyB['avg_lat'], polyB['avg_lon']
-        edge_trace['lat'] += (ax, bx, None)
-        edge_trace['lon'] += (ay, by, None)
-    
-    bar.finish()
-
-    figure = go.Figure(
-        data=[edge_trace] + node_traces,
-        layout=go.Layout(
-            hovermode="closest",
-            xaxis={"showgrid": False, "zeroline": False},
-            yaxis={"showgrid": False, "zeroline": False},
-            geo={
-                "scope": 'usa',
-                "showland": True,
-                "landcolor": "rgb(250, 250, 250)",
-                "subunitcolor": "rgb(217, 217, 217)",
-                "countrycolor": "rgb(217, 217, 217)",
-                "countrywidth": 0.5,
-                "subunitwidth": 0.5
-            }
-        )
-    )
-    
-    if image:
-        log("Create image with name {}".format(name))
-        return pio.write_image(figure, '{}.png'.format(name))
-
-    log("Create plotly plot with name {}".format(name))
-    return plt.plot(figure, filename=name)
-
-def drop_nodes(graph, pieces):
-    """
-    Select random points in the graph and have it "consume" other points in the graph.
-    """
-<<<<<<< HEAD
-    import pdb; pdb.set_trace()
-
-=======
->>>>>>> 3e6ed36e
-    if pieces < len(graph.nodes) and pieces > 0:
-        drop_count = len(graph.nodes) - pieces
-        log("Dropping {} nodes to fulfill pieces requirement".format(drop_count))
-        
-        # Populate a "bag" of nodes
-        # In a list for the sake of indexes
-        choices = [str(_) for _ in range(len(graph.nodes))]
-        random.shuffle(choices)
-
-        bar = IncrementalBar('[!] Dropping Nodes...', max=drop_count)
-
-        for i in range(drop_count):
-            
-            # get a random node to drop
-            drop = choices.pop()
-            
-            # get a list of it's neighbors and select one
-            old_edges = graph.edges(drop)
-            
-            if len(old_edges) == 0:
-                continue
-            elif len(old_edges) == 1:
-                random_index = 0
-            else:
-                random_index = random.randint(0, len(old_edges) - 1)
-            
-            for i, edge in enumerate(old_edges):
-                # Again, generators don't have indexes
-                if i < random_index: continue
-
-                consuming_node = edge[1]
-                # Have consuming node inherit all old edges
-                for _, other_node in old_edges:
-                    graph.add_edge(consuming_node, other_node)
-                break
-            
-            graph.nodes[consuming_node].setdefault('contains', [])
-            graph.nodes[consuming_node]['contains'].append(graph.nodes[drop]['WA_GEO_ID']) # Not sure if this is the write one
-
-            graph.remove_node(drop)
-
-            bar.next()
-
-        bar.finish()
-        
-    return graph
-
-def cache_network(graph):
-    networkx.write_gpickle(graph, "graph_cache.networkx")
-
-def seed_districts(graph, districts):
-    """
-    A simple procedure that selects n random seed nodes (n = number of districts)
-    and then selects neighbors of those seeds and claims them to be of the same
-    district.
-
-    Performance Notes:
-    o(n^3), but operations are cheap.
-    """
-    bar = IncrementalBar("[!] Claiming Districts", max=len(graph.nodes))
-    graph_pool = [_ for _ in graph.nodes]
-    random.shuffle(graph_pool)
-
-    district_sizes = [[1, district] for district in range(1, districts + 1)]
-
-    # Start the district with some seeds
-    for district in range(1, districts + 1):
-        bar.next()
-        seed = graph_pool.pop()
-        graph.nodes.get(seed)['district'] = district
-
-    # While there are unclaimed nodes
-    while graph_pool:
-        last_run = len(graph_pool)
-        # Let each district claim a new node
-        district_sizes = sorted(district_sizes)
-        for i, (size, district) in enumerate(district_sizes):
-            round_complete = False
-            # Find the nodes that belong to a district
-            for node, props in graph.nodes(data=True): 
-                if props.get('district') == district:
-                    # Iterate through edges and find an unclaimed neighbor
-                    for _, neighbor in graph.edges(node):
-                        if neighbor in graph_pool:
-                            graph_pool.remove(neighbor)
-                            district_sizes[i][0] += 1
-                            bar.next()
-                            graph.nodes.get(neighbor)['district'] = district
-                            round_complete = True
-                            break
-                if round_complete: break # Quicker breaking
-            if round_complete: break # Quicker breaking
-
-        if len(graph_pool) == last_run:
-            for node in graph_pool:
-                graph.remove_node(node)
-            break
-
-    bar.finish()
-
-    return graph
-
-def weifan_export(graph, name):
-    """
-    Export all the districts as TSV file.
-    <Precinct ID>"\t"<District ID>
-    """
-    bar = IncrementalBar("[!] Writing Weifan's Format", max=len(graph.nodes))
-    with io.open("{}.tsv".format(name), 'w') as handle:
-        handle.write("WA_GEO_ID\tARTIFICIAL_DISTRICT_ID\n")
-        for node in graph.nodes():
-            bar.next()
-            handle.write("{}\t{}\n".format(graph.nodes.get(node)['WA_GEO_ID'], graph.nodes.get(node)['district']))
-            for child_node in graph.nodes.get(node).get('contains', []):
-                handle.write("{}\t{}\n".format(child_node, graph.nodes.get(node)['district']))
-
-    bar.finish()
-    
-def main(args):
-    """
-    Run script with -h flag for documentation on main.
-    """
-    # First, validate the map
-    if not is_valid_state(args.state):
-        raise ValueError("Unknown State: {}".format(args.state))
-
-    if os.path.isfile("graph_cache.networkx") and not args.no_cache:
-        log("Detected cached graph")
-        graph = networkx.read_gpickle("graph_cache.networkx")
-
-    else:
-        log("Building Graph for {}".format(args.state))
-        seed_map = None
-        
-        if args.granularity == "block":
-            seed_map = seed_blocks(args.state)
-        elif args.granularity == "county":
-            seed_map = seed_counties(args.state)
-        # elif args.granularity == "precinct":
-        #     log("Seeding Precincts...")
-        elif args.granularity == "file":
-            target = glob.glob('file_input/*.shp')[0]
-            log("Seeding from {}".format(target))
-            seed_map = fiona.open(target)
-
-        # Generate a map given seed
-        graph = drop_nodes(connect_nodes(load_into_graph(seed_map)), args.pieces)
-        
-        # Start district claiming
-        graph = seed_districts(graph, args.districts)
-
-        # Cache network
-        cache_network(graph)
-
-    # Output the graph
-    if args.output == "plotly" or args.output == "all":
-        # Plotly graph
-        draw_graph(graph, args.state, args.districts)
-    if args.output == "weifan" or args.output == "all":
-        # weifan's precinct/district map
-        weifan_export(graph, args.state)
-    if args.output == "geoJson" or args.output == "all":
-        # geoJson output
-        pass
-    if args.output == "image" or args.output == "all":
-        # image output
-        draw_graph(graph, args.state, args.districts, True)
-
-if __name__ == "__main__":
-    log("Initial Graph Builder Script")
-    
-    parser = argparse.ArgumentParser(description="""
-    A tool that takes in a state and splits it up into n pieces. Piece granularity is defined by the user.
-    VERSION: {}
-    """.format(__VERSION__))
-
-    # Random Generation Parameters
-    parser.add_argument("state", type=str, help="A state code (such as 53_WASHINGTON).")
-    parser.add_argument("granularity", default="precinct", choices=["block", "county", "precinct", "file"], type=str, help="How large the initial chunks should be. If file, checks directory file_input/")
-    parser.add_argument("output", type=str, choices=["all", "weifan", "geoJson", "image", "plotly"], help="Format of output.")
-    parser.add_argument("districts", type=int, help="Number of districts to split the state into.")
-    parser.add_argument("-pieces", type=int, default=0, help="Number of pieces to split the state into. Pass nothing to maintain pieces defined by state set. Passing in a value less than the seed data will result in a noop.")
-    parser.add_argument("-no-cache", type=bool, help="Execute without using any cache.")
-
-    # parser.add_argument("-offload", type=bool, default=True, help="Execute script on remote server (Will be roughly 30% - 50% faster than any laptop, but I get to keep your data :).")
-    parser.add_argument("-v", type=bool, default=False, help="Execute with output")
-
-    # Check inputs are valid
-    args = parser.parse_args()
-
-    # Set LOGGER verbosity
-    VERBOSE = args.v
-
-    # Run
-    main(args)
+"""
+A simple tool for building random precinct maps.
+
+- Read US Census data/Generate random data
+- Build precinct node map
+- Divide it into n districts quickly
+
+Norton Pengra - nortonjp@uw.edu - github.com/pengra
+"""
+
+__VERSION__ = 0.01
+
+import sys
+import argparse
+import json
+import io
+import os
+import random
+from collections import Iterable
+import glob
+
+try:
+    import requests
+    import fiona
+    import geopandas
+    import networkx
+    import shapely
+    import plotly
+    import plotly.plotly as plt
+    import plotly.graph_objs as go
+    import plotly.io as pio
+    from progress.bar import IncrementalBar
+    from progress.spinner import Spinner
+except ImportError:
+    raise ImportError("Requires 3rd party library, did you do `pip install -r requirements.txt`?")
+
+from util import *
+
+# APIs for geography data.
+US_CENSUS_API = "https://www2.census.gov/geo/tiger/TIGER2009/"
+# CACHE_API = "https://data.pengra.io/state_gis/"
+
+COLORS = [
+    "#f46242", "#f4b841", "#f4f141", "#bada55", "#61f441", "#41f491", "#41f4d9", 
+    "#41d0f4", "#4188f4", "#4c41f4", "#9a41f4", "#d341f4", "#f441d0", "#f4417c", 
+    "#f44141", "#ffdddd", "#ffe8dd", "#fffedd", "#f3ffdd", "#e2ffdd", "#ddffef",
+    "#ddfbff", "#ddebff", "#e0ddff", "#f6ddff", "#ffddf8", "#6b4141", "#6b5241",
+    "#6b5d41", "#6b6641", "#5a6b41", "#436b41", "#416b54", "#416b64", "#41616b",
+    "#414c6b", "#4b416b", "#58416b", "#66416b", "#6b4150", "#ffffff", "#000000"
+]
+
+
+def is_valid_state(state):
+    """
+    Check if the passed in state exists in the valid_states.json file.
+    """
+    log("Validating State...")
+    with io.open("buildmap/valid_states.json") as handle:
+        valid_states = json.loads(handle.read())
+    return state in valid_states
+
+def seed_census_api(state, granularity):
+    """
+    Build an initial node graph from US Census site.
+    """
+    log("Downloading state {} data".format(granularity))
+
+    # Get state_id/state and use it to define file/directory names
+    state_id, state_name = state.split('_', 1)
+    filename = "tl_2009_{}_{}".format(state_id, granularity)
+    dirname = "{}/".format(state_id)
+
+    if not os.path.isdir(dirname):
+        if not os.path.isfile(filename):
+            download_file(US_CENSUS_API + state + "/" + filename + ".zip")
+        unzip(filename + ".zip", dirname)
+    
+    log("Loading state {} data into memory".format(granularity))
+    
+    shape = fiona.open(dirname + filename + ".shp")
+    return shape
+
+def seed_pengra_api(state, granularity):
+    """
+    Build an initial node graph using personal API.
+    """
+    raise NotImplementedError("Server still being worked on.")
+
+def seed_blocks(state):
+    """
+    Build an initial node graph from blocks.
+    Data comes from US Census.
+    """
+    return seed_census_api(state, "tabblock")
+
+def seed_counties(state):
+    """
+    Build an initial node graph from counties.
+    Data comes from US Census.
+    """
+    return seed_census_api(state, "county")
+
+def connect_nodes(graph):
+    """
+    Create an adjacency matrix given a set of vertexes.
+    First, check if the polygons overlap when projected to the x and y axis.
+    In Washington, this check eliminates 50%-96% of all paired polygons depending on granularity.
+    Typically, the smaller the granularity, the higher the elimnation rates.
+    
+    If their projections overlap, start to do the expensive C++ implemented Weiler-Atherton checks.
+
+    ## Notes:
+    GIS Alternative (not automatic): http://desktop.arcgis.com/en/arcmap/latest/tools/analysis-toolbox/how-polygonneighbors-analysis-works.htm
+    
+    ## References:
+    The fantastic Algorithm: https://en.wikipedia.org/wiki/Weiler–Atherton_clipping_algorithm
+
+    ## Performance Notes:
+    Worst case (everything is connected to everything): o(n^4)
+    Best case (no adjacencies): o(n^2) 
+    
+    Server will execute this code in roughly 40-50% faster than laptop.
+
+    REQUIRES LARGE AMOUNTS OF RAM. Washington state @ block level typically requires 5-6GB of RAM.
+    """
+    overlappings = 0
+    potential_candidates = 0
+    failures = 0
+    invalids = 0
+    bar = IncrementalBar("[!] Creating Edges...", max=len(graph.nodes.data()))
+    for gid, geo_data in graph.nodes.data():
+        bar.next()
+        for gid2, geo_data2 in graph.nodes.data():
+            # An absolutely disgusting way to skip nodes we've already looked at.
+            # data() doesn't support indexing.
+            
+            if int(gid2) <= int(gid): continue
+            
+            # check if they overlap when projected to 1d
+            potential_candidate = (
+                (geo_data['min_lon'] <= geo_data2['max_lon'] and 
+                geo_data2['min_lon'] <= geo_data['max_lon']) or
+                (geo_data['min_lat'] <= geo_data2['max_lat'] and 
+                geo_data2['min_lat'] <= geo_data['max_lat'])
+            )
+
+            if potential_candidate:
+                # Expensive.
+                
+                polyA = shapely.geometry.Polygon(geo_data['vertexes'])
+                polyB = shapely.geometry.Polygon(geo_data2['vertexes'])
+
+                # If a polygon self-intersects, fix it with buffer(0)
+                # this essentially splits the polygon in two.
+                # Note that this operation is _incredibly_ expensive.
+
+                # Commenting the two conditionals below typically 
+                # speeds the program by 110%, especially with bad data.
+
+                if not polyA.is_valid:
+                    polyA = polyA.buffer(0)
+                    invalids += 1
+                
+                if not polyB.is_valid:
+                    polyB = polyB.buffer(0)
+                    invalids += 1
+
+                try:
+                    overlaps = bool(polyA.touches(polyB))
+                    overlaps = overlaps or bool(polyA.intersects(polyB))
+                except shapely.errors.TopologicalError:
+                    # Assume it just doesn't border.
+                    overlaps = False
+                
+                if overlaps:
+                    overlappings += 1
+                    graph.add_edge(gid, gid2)
+
+            potential_candidates += potential_candidate
+            failures += not potential_candidate
+
+    bar.finish()
+
+    log("Found {} potential candidates ({:.2f}% of total)".format(potential_candidates, potential_candidates * 100 / (failures + potential_candidates)))
+    log("Found {} overlappings ({:.2f}% of potential candidates)".format(overlappings, overlappings * 100 / potential_candidates))
+    log("Found {} invalid polygons ({:.2f}% of total)".format(invalids, invalids * 100 / (failures + potential_candidates)))
+
+    return graph
+
+def load_into_graph(shape):
+    """
+    Take in a fiona shape file and convert it to a graph.
+    O(number of polygons * number of vertexes in polygons)
+    """
+    # The graph
+    graph = networkx.Graph()
+
+    # bar = IncrementalBar("[!] Loading polygons as nodes...", max=len(shape))
+    # Populate a graph with the usual data
+    for i, polygon in enumerate(shape):
+        # GeoJSON standard formatting
+        fid = polygon['id']
+        properties = polygon['properties']
+        coordinates = polygon['geometry']['coordinates']
+        poly_type = polygon['geometry']['type']
+
+        # Nice to have messages
+        # bar.next()
+
+        # Sometimes coordinates are nested inside another list.
+        # Use generators to avoid killing the computer.
+
+        def flatten_coordinates(iterable):
+            for item in iterable:
+                if isinstance(item, Iterable) and (len(item) != 2 or not isinstance(item[0], (float, int))):
+                    yield from flatten_coordinates(item)
+                    # To mark the end of a polygon
+                    yield [None, None]
+                else:
+                    yield item
+
+        coordinates = flatten_coordinates(coordinates)    
+        
+        # Set mins/maxes to first item in dataset
+        # These values are safe because world coordinates
+        # are between -180 and 180.
+        minimum_long = 999
+        maximum_long = -999
+        minimum_lat = 999
+        maximum_lat = -999
+        
+        # For calculating averages
+        sum_long = 0
+        sum_lat = 0
+        total = 0
+
+        # make a copy of coordinates
+        vertexes = []
+        
+        # Find min/max
+        for vertex in coordinates:
+            if len(vertex) != 2:
+                print(vertex)
+            (longitude, lattitude) = vertex
+            if longitude == None or lattitude == None: continue
+            
+            total += 1
+            sum_long += longitude
+            sum_lat += lattitude
+
+            # Store as vertex
+            vertexes.append((longitude, lattitude))
+
+            # Pythonic way of finding mins/maxes
+            minimum_lat = min([minimum_lat, lattitude])
+            minimum_long = min([minimum_long, longitude])
+            maximum_lat = max([lattitude, maximum_lat])
+            maximum_long = max([longitude, maximum_long])
+
+        graph.add_node(
+            fid,  # GIS decided indexes.
+            vertexes=vertexes,
+            # For quickly determining if a x/y axis projected polygons overlap
+            min_lon=minimum_long,
+            max_lon=minimum_long,
+            min_lat=minimum_lat,
+            max_lat=maximum_lat,
+            # For determining which polygon is more north/west/east/south
+            avg_lon=sum_long / total, 
+            avg_lat=sum_lat / total,
+            **properties
+        )
+    
+    # bar.finish()
+
+    import pdb; pdb.set_trace()
+
+    return graph
+
+def draw_graph(graph, name, districts, image=False):
+    log("Building Node Trace")
+    
+    node_traces = []
+
+    for district in range(districts):
+        district_nodes = [node for node, props in graph.nodes(data=True) if props.get('district') == district + 1]
+        hex_code = '0123456789abcdef'
+        if district >= len(COLORS):
+            color = '#' + "".join([random.choice(hex_code) for i in range(6)]) # 6 HEX digits
+        else:
+            color = COLORS[district]
+        node_traces.append(
+            go.Scattergeo(
+                lat=[graph.nodes.get(node)['avg_lat'] for node in district_nodes],
+                lon=[graph.nodes.get(node)['avg_lon'] for node in district_nodes],
+                mode="markers",
+                name="District {}".format(district + 1),
+                marker={
+                    "size": 10,
+                    "line": {"width": 0.9},
+                    "color": color
+                },
+                hoverinfo="text",
+            )
+        )
+    
+    log("Building Edge Trace")
+
+    edge_trace = go.Scattergeo(
+        locationmode = 'USA-states',
+        lat=[],
+        lon=[],
+        name="Border",
+        mode="lines",
+        line={
+            "width": 2,
+            "color": "#888"
+        },
+        hoverinfo='none',
+    )
+    
+    bar = IncrementalBar('[!] Building Edges...', max=len(graph.edges))
+
+    for i, (polyA, polyB) in enumerate(graph.edges):
+        bar.next()
+
+        if i > 2000: break
+
+        polyA = graph.nodes.get(polyA)
+        polyB = graph.nodes.get(polyB)
+        ax, ay = polyA['avg_lat'], polyA['avg_lon']
+        bx, by = polyB['avg_lat'], polyB['avg_lon']
+        edge_trace['lat'] += (ax, bx, None)
+        edge_trace['lon'] += (ay, by, None)
+    
+    bar.finish()
+
+    figure = go.Figure(
+        data=[edge_trace] + node_traces,
+        layout=go.Layout(
+            hovermode="closest",
+            xaxis={"showgrid": False, "zeroline": False},
+            yaxis={"showgrid": False, "zeroline": False},
+            geo={
+                "scope": 'usa',
+                "showland": True,
+                "landcolor": "rgb(250, 250, 250)",
+                "subunitcolor": "rgb(217, 217, 217)",
+                "countrycolor": "rgb(217, 217, 217)",
+                "countrywidth": 0.5,
+                "subunitwidth": 0.5
+            }
+        )
+    )
+    
+    if image:
+        log("Create image with name {}".format(name))
+        return pio.write_image(figure, '{}.png'.format(name))
+
+    log("Create plotly plot with name {}".format(name))
+    return plt.plot(figure, filename=name)
+
+def drop_nodes(graph, pieces):
+    """
+    Select random points in the graph and have it "consume" other points in the graph.
+    """
+
+    if pieces < len(graph.nodes) and pieces > 0:
+        drop_count = len(graph.nodes) - pieces
+        log("Dropping {} nodes to fulfill pieces requirement".format(drop_count))
+        
+        # Populate a "bag" of nodes
+        # In a list for the sake of indexes
+        choices = [str(_) for _ in range(len(graph.nodes))]
+        random.shuffle(choices)
+
+        bar = IncrementalBar('[!] Dropping Nodes...', max=drop_count)
+
+        for i in range(drop_count):
+            
+            # get a random node to drop
+            drop = choices.pop()
+            
+            # get a list of it's neighbors and select one
+            old_edges = graph.edges(drop)
+            
+            if len(old_edges) == 0:
+                continue
+            elif len(old_edges) == 1:
+                random_index = 0
+            else:
+                random_index = random.randint(0, len(old_edges) - 1)
+            
+            for i, edge in enumerate(old_edges):
+                # Again, generators don't have indexes
+                if i < random_index: continue
+
+                consuming_node = edge[1]
+                # Have consuming node inherit all old edges
+                for _, other_node in old_edges:
+                    graph.add_edge(consuming_node, other_node)
+                break
+            
+            graph.nodes[consuming_node].setdefault('contains', [])
+            graph.nodes[consuming_node]['contains'].append(graph.nodes[drop]['WA_GEO_ID']) # Not sure if this is the write one
+
+            graph.remove_node(drop)
+
+            bar.next()
+
+        bar.finish()
+        
+    return graph
+
+def cache_network(graph):
+    networkx.write_gpickle(graph, "graph_cache.networkx")
+
+def seed_districts(graph, districts):
+    """
+    A simple procedure that selects n random seed nodes (n = number of districts)
+    and then selects neighbors of those seeds and claims them to be of the same
+    district.
+
+    Performance Notes:
+    o(n^3), but operations are cheap.
+    """
+    bar = IncrementalBar("[!] Claiming Districts", max=len(graph.nodes))
+    graph_pool = [_ for _ in graph.nodes]
+    random.shuffle(graph_pool)
+
+    district_sizes = [[1, district] for district in range(1, districts + 1)]
+
+    # Start the district with some seeds
+    for district in range(1, districts + 1):
+        bar.next()
+        seed = graph_pool.pop()
+        graph.nodes.get(seed)['district'] = district
+
+    # While there are unclaimed nodes
+    while graph_pool:
+        last_run = len(graph_pool)
+        # Let each district claim a new node
+        district_sizes = sorted(district_sizes)
+        for i, (size, district) in enumerate(district_sizes):
+            round_complete = False
+            # Find the nodes that belong to a district
+            for node, props in graph.nodes(data=True): 
+                if props.get('district') == district:
+                    # Iterate through edges and find an unclaimed neighbor
+                    for _, neighbor in graph.edges(node):
+                        if neighbor in graph_pool:
+                            graph_pool.remove(neighbor)
+                            district_sizes[i][0] += 1
+                            bar.next()
+                            graph.nodes.get(neighbor)['district'] = district
+                            round_complete = True
+                            break
+                if round_complete: break # Quicker breaking
+            if round_complete: break # Quicker breaking
+
+        if len(graph_pool) == last_run:
+            for node in graph_pool:
+                graph.remove_node(node)
+            break
+
+    bar.finish()
+
+    return graph
+
+def weifan_export(graph, name):
+    """
+    Export all the districts as TSV file.
+    <Precinct ID>"\t"<District ID>
+    """
+    bar = IncrementalBar("[!] Writing Weifan's Format", max=len(graph.nodes))
+    with io.open("{}.tsv".format(name), 'w') as handle:
+        handle.write("WA_GEO_ID\tARTIFICIAL_DISTRICT_ID\n")
+        for node in graph.nodes():
+            bar.next()
+            handle.write("{}\t{}\n".format(graph.nodes.get(node)['WA_GEO_ID'], graph.nodes.get(node)['district']))
+            for child_node in graph.nodes.get(node).get('contains', []):
+                handle.write("{}\t{}\n".format(child_node, graph.nodes.get(node)['district']))
+
+    bar.finish()
+    
+def main(args):
+    """
+    Run script with -h flag for documentation on main.
+    """
+    # First, validate the map
+    if not is_valid_state(args.state):
+        raise ValueError("Unknown State: {}".format(args.state))
+
+    if os.path.isfile("graph_cache.networkx") and not args.no_cache:
+        log("Detected cached graph")
+        graph = networkx.read_gpickle("graph_cache.networkx")
+
+    else:
+        log("Building Graph for {}".format(args.state))
+        seed_map = None
+        
+        if args.granularity == "block":
+            seed_map = seed_blocks(args.state)
+        elif args.granularity == "county":
+            seed_map = seed_counties(args.state)
+        # elif args.granularity == "precinct":
+        #     log("Seeding Precincts...")
+        elif args.granularity == "file":
+            target = glob.glob('file_input/*.shp')[0]
+            log("Seeding from {}".format(target))
+            seed_map = fiona.open(target)
+
+        # Generate a map given seed
+        graph = drop_nodes(connect_nodes(load_into_graph(seed_map)), args.pieces)
+        
+        # Start district claiming
+        graph = seed_districts(graph, args.districts)
+
+        # Cache network
+        cache_network(graph)
+
+    # Output the graph
+    if args.output == "plotly" or args.output == "all":
+        # Plotly graph
+        draw_graph(graph, args.state, args.districts)
+    if args.output == "weifan" or args.output == "all":
+        # weifan's precinct/district map
+        weifan_export(graph, args.state)
+    if args.output == "geoJson" or args.output == "all":
+        # geoJson output
+        pass
+    if args.output == "image" or args.output == "all":
+        # image output
+        draw_graph(graph, args.state, args.districts, True)
+
+if __name__ == "__main__":
+    log("Initial Graph Builder Script")
+    
+    parser = argparse.ArgumentParser(description="""
+    A tool that takes in a state and splits it up into n pieces. Piece granularity is defined by the user.
+    VERSION: {}
+    """.format(__VERSION__))
+
+    # Random Generation Parameters
+    parser.add_argument("state", type=str, help="A state code (such as 53_WASHINGTON).")
+    parser.add_argument("granularity", default="precinct", choices=["block", "county", "precinct", "file"], type=str, help="How large the initial chunks should be. If file, checks directory file_input/")
+    parser.add_argument("output", type=str, choices=["all", "weifan", "geoJson", "image", "plotly"], help="Format of output.")
+    parser.add_argument("districts", type=int, help="Number of districts to split the state into.")
+    parser.add_argument("-pieces", type=int, default=0, help="Number of pieces to split the state into. Pass nothing to maintain pieces defined by state set. Passing in a value less than the seed data will result in a noop.")
+    parser.add_argument("-no-cache", type=bool, help="Execute without using any cache.")
+
+    # parser.add_argument("-offload", type=bool, default=True, help="Execute script on remote server (Will be roughly 30% - 50% faster than any laptop, but I get to keep your data :).")
+    parser.add_argument("-v", type=bool, default=False, help="Execute with output")
+
+    # Check inputs are valid
+    args = parser.parse_args()
+
+    # Set LOGGER verbosity
+    VERBOSE = args.v
+
+    # Run
+    main(args)