import React, { Component } from 'react';
import { Map, TileLayer, Polygon, Tooltip, Circle } from 'react-leaflet';
import Navbar from 'react-bootstrap/lib/Navbar';
import Nav from 'react-bootstrap/lib/Nav';
import './App.css';

class Precinct extends Component {
  constructor(props) {
    super(props)

    this.nodeCoord = this.nodeCoord.bind(this)
  }
  // props:
    // name: name of precinct
    // color: color of precinct
    // map: map to render to
    // vertexes: vertex coordinates of polygon
  nodeCoord() {
    let x_total = 0
    let y_total = 0
    this.props.vertexes.map((item) => {
      x_total += item[0];
      y_total += item[1];

    })
    return [x_total / this.props.vertexes.length, y_total / this.props.vertexes.length];
  }
  render() {
    return (
      <div>
        <Polygon color={this.props.color} positions={this.props.vertexes}>
          <Tooltip direction="bottom" opacity={1}>{this.props.name}</Tooltip>
          <Circle center={this.nodeCoord()} opacity={100} fillcolor={this.props.color} radius={2} />
        </Polygon>
      </div>
    );
  }
}

class PrecinctMap extends Component {
  // properties: 
    // rakanPort: 3001
  constructor(props) {
    super(props)
    this.state = {
      showConnectivity: false, // show the connectivity (lines + nodes)
      showPolygons: true, // show the precinct polygons
      edges: [], // node connection lines
      precincts: [], // precinct vertexes
      districts: [], // districts, where the index corresponds to an rid and the value is the district.
      lat: 38.8796042, // camera settings default to United States overview
      lng: -95.8315692,
      zoom: 4,
      rakanWebsocket: null, // the rakan websocket
      iterations: 0, // number of iterations rakan has gone through so far
    }
    
    this.connectRakan = this.connectRakan.bind(this);
  }
  componentDidMount() {
<<<<<<< HEAD
    var map = L.map(div).setView([37, 95], 2);
    geoJasonObj = L.geoJson().addTo(map);

    var ws = new WebSocket("ws://127.0.0.1:3001");
    ws.onmessage = function (event) {
        feature = JSON.parse(event.data);
        geoJasonObj.addData(feature);
    };
  }
  create_precincts = () => {
    let precincts = []

    // Outer loop to create parent
    for (let i = 0; i < 3; i++) {
      let children = []
      //Inner loop to create children
      for (let j = 0; j < 5; j++) {
        children.push(<td>{`Column ${j + 1}`}</td>)
      }
      //Create the parent and add the children
      table.push(<tr>{children}</tr>)
    }
    return precincts
=======
    // logic for loading the whole thing first
    this.setState({precincts: [] })

    this.connectRakan();
  }

  // Loading Rakan
  connectRakan() {
    const rakanSocket = new WebSocket('ws://127.0.0.1:' + this.props.rakanPort);
    // store socket in state. Might be used later?
    this.setState({
      rakanWebsocket: rakanSocket
    })
    // on message, (rakan sent an update) update the map
    rakanSocket.onmessage = (event) => {  
      // read payload
      let payload = JSON.parse(event.data);
      console.log(payload)
      // update precincts, districts and iterations
      this.setState({
        precincts: payload['precinct_vertexes'],
        districts: payload['precint_districts'],
        iterations: payload['iterations'],
      })
      // close the socket
      rakanSocket.close()
    }
    
>>>>>>> 299c81b4
  }

  render() {
    const position = [this.state.lat, this.state.lng] // this.state.precincts[0].nodeCoord()
    return (
      <Map center={position} zoom={this.state.zoom} id="mapid" style={{height: "50vh"}}>
        <TileLayer attribution="Shout out to the amazing folks @ <a href='https://openstreetmap.org'>OpenStreetMap</a>" url="https://{s}.tile.openstreetmap.org/{z}/{x}/{y}.png"/>
<<<<<<< HEAD
        //{this.state.precincts}
        {this.create_precincts()}
=======
>>>>>>> 299c81b4
      </Map>
    );
  }
}

class Dashboard extends Component {
  // properties: 
    // rakanPort: 3001
  constructor(props) {
    super(props)
    this.state = {
      currentPage: 0,
      steps: 0,
    }
  }
  render() {
    return (
      <div>
      <Navbar bg="dark" variant="dark">
        <Navbar.Brand>
          <img className="d-inline-block align-top" src="xayah.png" alt="" height="30" width="30"/>
          {' Project Xayah'}
        </Navbar.Brand>
        <Nav className="mr-auto">
          <Nav.Link active={this.state.currentPage === 0}>Visualization</Nav.Link>
          <Nav.Link active={this.state.currentPage === 1}>Rakan Statistics</Nav.Link>
          <Nav.Link active={this.state.currentPage === 2}>Other States</Nav.Link>
        </Nav>
        <Nav>
          <Nav.Link disabled={this.state.steps === 0}>Export {this.state.steps} Steps</Nav.Link>
        </Nav>
      </Navbar>
      <PrecinctMap rakanPort={this.props.rakanPort} />
      </div>
    );
  }
}

export default Dashboard;
<|MERGE_RESOLUTION|>--- conflicted
+++ resolved
@@ -1,165 +1,134 @@
-import React, { Component } from 'react';
-import { Map, TileLayer, Polygon, Tooltip, Circle } from 'react-leaflet';
-import Navbar from 'react-bootstrap/lib/Navbar';
-import Nav from 'react-bootstrap/lib/Nav';
-import './App.css';
-
-class Precinct extends Component {
-  constructor(props) {
-    super(props)
-
-    this.nodeCoord = this.nodeCoord.bind(this)
-  }
-  // props:
-    // name: name of precinct
-    // color: color of precinct
-    // map: map to render to
-    // vertexes: vertex coordinates of polygon
-  nodeCoord() {
-    let x_total = 0
-    let y_total = 0
-    this.props.vertexes.map((item) => {
-      x_total += item[0];
-      y_total += item[1];
-
-    })
-    return [x_total / this.props.vertexes.length, y_total / this.props.vertexes.length];
-  }
-  render() {
-    return (
-      <div>
-        <Polygon color={this.props.color} positions={this.props.vertexes}>
-          <Tooltip direction="bottom" opacity={1}>{this.props.name}</Tooltip>
-          <Circle center={this.nodeCoord()} opacity={100} fillcolor={this.props.color} radius={2} />
-        </Polygon>
-      </div>
-    );
-  }
-}
-
-class PrecinctMap extends Component {
-  // properties: 
-    // rakanPort: 3001
-  constructor(props) {
-    super(props)
-    this.state = {
-      showConnectivity: false, // show the connectivity (lines + nodes)
-      showPolygons: true, // show the precinct polygons
-      edges: [], // node connection lines
-      precincts: [], // precinct vertexes
-      districts: [], // districts, where the index corresponds to an rid and the value is the district.
-      lat: 38.8796042, // camera settings default to United States overview
-      lng: -95.8315692,
-      zoom: 4,
-      rakanWebsocket: null, // the rakan websocket
-      iterations: 0, // number of iterations rakan has gone through so far
-    }
-    
-    this.connectRakan = this.connectRakan.bind(this);
-  }
-  componentDidMount() {
-<<<<<<< HEAD
-    var map = L.map(div).setView([37, 95], 2);
-    geoJasonObj = L.geoJson().addTo(map);
-
-    var ws = new WebSocket("ws://127.0.0.1:3001");
-    ws.onmessage = function (event) {
-        feature = JSON.parse(event.data);
-        geoJasonObj.addData(feature);
-    };
-  }
-  create_precincts = () => {
-    let precincts = []
-
-    // Outer loop to create parent
-    for (let i = 0; i < 3; i++) {
-      let children = []
-      //Inner loop to create children
-      for (let j = 0; j < 5; j++) {
-        children.push(<td>{`Column ${j + 1}`}</td>)
-      }
-      //Create the parent and add the children
-      table.push(<tr>{children}</tr>)
-    }
-    return precincts
-=======
-    // logic for loading the whole thing first
-    this.setState({precincts: [] })
-
-    this.connectRakan();
-  }
-
-  // Loading Rakan
-  connectRakan() {
-    const rakanSocket = new WebSocket('ws://127.0.0.1:' + this.props.rakanPort);
-    // store socket in state. Might be used later?
-    this.setState({
-      rakanWebsocket: rakanSocket
-    })
-    // on message, (rakan sent an update) update the map
-    rakanSocket.onmessage = (event) => {  
-      // read payload
-      let payload = JSON.parse(event.data);
-      console.log(payload)
-      // update precincts, districts and iterations
-      this.setState({
-        precincts: payload['precinct_vertexes'],
-        districts: payload['precint_districts'],
-        iterations: payload['iterations'],
-      })
-      // close the socket
-      rakanSocket.close()
-    }
-    
->>>>>>> 299c81b4
-  }
-
-  render() {
-    const position = [this.state.lat, this.state.lng] // this.state.precincts[0].nodeCoord()
-    return (
-      <Map center={position} zoom={this.state.zoom} id="mapid" style={{height: "50vh"}}>
-        <TileLayer attribution="Shout out to the amazing folks @ <a href='https://openstreetmap.org'>OpenStreetMap</a>" url="https://{s}.tile.openstreetmap.org/{z}/{x}/{y}.png"/>
-<<<<<<< HEAD
-        //{this.state.precincts}
-        {this.create_precincts()}
-=======
->>>>>>> 299c81b4
-      </Map>
-    );
-  }
-}
-
-class Dashboard extends Component {
-  // properties: 
-    // rakanPort: 3001
-  constructor(props) {
-    super(props)
-    this.state = {
-      currentPage: 0,
-      steps: 0,
-    }
-  }
-  render() {
-    return (
-      <div>
-      <Navbar bg="dark" variant="dark">
-        <Navbar.Brand>
-          <img className="d-inline-block align-top" src="xayah.png" alt="" height="30" width="30"/>
-          {' Project Xayah'}
-        </Navbar.Brand>
-        <Nav className="mr-auto">
-          <Nav.Link active={this.state.currentPage === 0}>Visualization</Nav.Link>
-          <Nav.Link active={this.state.currentPage === 1}>Rakan Statistics</Nav.Link>
-          <Nav.Link active={this.state.currentPage === 2}>Other States</Nav.Link>
-        </Nav>
-        <Nav>
-          <Nav.Link disabled={this.state.steps === 0}>Export {this.state.steps} Steps</Nav.Link>
-        </Nav>
-      </Navbar>
-      <PrecinctMap rakanPort={this.props.rakanPort} />
-      </div>
-    );
-  }
-}
-
-export default Dashboard;
+import React, { Component } from 'react';
+import { Map, TileLayer, Polygon, Tooltip, Circle } from 'react-leaflet';
+import Navbar from 'react-bootstrap/lib/Navbar';
+import Nav from 'react-bootstrap/lib/Nav';
+import './App.css';
+
+class Precinct extends Component {
+  constructor(props) {
+    super(props)
+
+    this.nodeCoord = this.nodeCoord.bind(this)
+  }
+  // props:
+    // name: name of precinct
+    // color: color of precinct
+    // map: map to render to
+    // vertexes: vertex coordinates of polygon
+  nodeCoord() {
+    let x_total = 0
+    let y_total = 0
+    this.props.vertexes.map((item) => {
+      x_total += item[0];
+      y_total += item[1];
+
+    })
+    return [x_total / this.props.vertexes.length, y_total / this.props.vertexes.length];
+  }
+  render() {
+    return (
+      <div>
+        <Polygon color={this.props.color} positions={this.props.vertexes}>
+          <Tooltip direction="bottom" opacity={1}>{this.props.name}</Tooltip>
+          <Circle center={this.nodeCoord()} opacity={100} fillcolor={this.props.color} radius={2} />
+        </Polygon>
+      </div>
+    );
+  }
+}
+
+class PrecinctMap extends Component {
+  // properties:
+    // rakanPort: 3001
+  constructor(props) {
+    super(props)
+    this.state = {
+      showConnectivity: false, // show the connectivity (lines + nodes)
+      showPolygons: true, // show the precinct polygons
+      edges: [], // node connection lines
+      precincts: [], // precinct vertexes
+      districts: [], // districts, where the index corresponds to an rid and the value is the district.
+      lat: 38.8796042, // camera settings default to United States overview
+      lng: -95.8315692,
+      zoom: 4,
+      rakanWebsocket: null, // the rakan websocket
+      iterations: 0, // number of iterations rakan has gone through so far
+    }
+
+    this.connectRakan = this.connectRakan.bind(this);
+  }
+  componentDidMount() {
+    // logic for loading the whole thing first
+    this.setState({precincts: [] })
+
+    this.connectRakan();
+  }
+
+  // Loading Rakan
+  connectRakan() {
+    const rakanSocket = new WebSocket('ws://127.0.0.1:' + this.props.rakanPort);
+    // store socket in state. Might be used later?
+    this.setState({
+      rakanWebsocket: rakanSocket
+    })
+    // on message, (rakan sent an update) update the map
+    rakanSocket.onmessage = (event) => {
+      // read payload
+      let payload = JSON.parse(event.data);
+      console.log(payload)
+      // update precincts, districts and iterations
+      this.setState({
+        precincts: payload['precinct_vertexes'],
+        districts: payload['precint_districts'],
+        iterations: payload['iterations'],
+      })
+      // close the socket
+      rakanSocket.close()
+    }
+
+  }
+
+  render() {
+    const position = [this.state.lat, this.state.lng] // this.state.precincts[0].nodeCoord()
+    return (
+      <Map center={position} zoom={this.state.zoom} id="mapid" style={{height: "50vh"}}>
+        <TileLayer attribution="Shout out to the amazing folks @ <a href='https://openstreetmap.org'>OpenStreetMap</a>" url="https://{s}.tile.openstreetmap.org/{z}/{x}/{y}.png"/>
+      </Map>
+    );
+  }
+}
+
+class Dashboard extends Component {
+  // properties:
+    // rakanPort: 3001
+  constructor(props) {
+    super(props)
+    this.state = {
+      currentPage: 0,
+      steps: 0,
+    }
+  }
+  render() {
+    return (
+      <div>
+      <Navbar bg="dark" variant="dark">
+        <Navbar.Brand>
+          <img className="d-inline-block align-top" src="xayah.png" alt="" height="30" width="30"/>
+          {' Project Xayah'}
+        </Navbar.Brand>
+        <Nav className="mr-auto">
+          <Nav.Link active={this.state.currentPage === 0}>Visualization</Nav.Link>
+          <Nav.Link active={this.state.currentPage === 1}>Rakan Statistics</Nav.Link>
+          <Nav.Link active={this.state.currentPage === 2}>Other States</Nav.Link>
+        </Nav>
+        <Nav>
+          <Nav.Link disabled={this.state.steps === 0}>Export {this.state.steps} Steps</Nav.Link>
+        </Nav>
+      </Navbar>
+      <PrecinctMap rakanPort={this.props.rakanPort} />
+      </div>
+    );
+  }
+}
+
+export default Dashboard;